--- conflicted
+++ resolved
@@ -476,17 +476,10 @@
         --------
         >>> from pgmpy.models import BayesianNetwork
         >>> from pgmpy.inference import CausalInference
-<<<<<<< HEAD
-
         >>> dag = BayesianNetwork([("X_1", "X_2"), ("Z", "X_1"), ("Z", "X_2")])
         >>> infer = CausalInference(dag)
         >>> infer.get_minimal_adjustment_set("X_1", "X_2")
         {'Z'}
-=======
-        >>> dag = BayesianNetwork([("X", "Y"), ("Z", "X"), ("Z", "Y")])
-        >>> dag.get_minimal_adjustment_set(X="X", Y="Y")
-        {"Z"}
->>>>>>> e4bee33b
 
         References
         ----------
