--- conflicted
+++ resolved
@@ -68,11 +68,7 @@
         """
         self.variables = OrderedDict()
         if len(variables) != len(cardinality):
-<<<<<<< HEAD
-            raise ValueError("Number of vars diff than cardinality array size")
-=======
             raise ValueError("The size of variables and cardinality should be same")
->>>>>>> 2c9f942b
         for variable, card in zip(variables, cardinality):
             self.variables[variable] = [variable + '_' + str(index)
                                         for index in range(card)]
@@ -132,15 +128,6 @@
         max_index = np.prod(self.cardinality) - 1
         if not all(i <= max_index for i in index):
             raise IndexError("Index greater than max possible index")
-<<<<<<< HEAD
-        mat = np.floor(np.tile(np.atleast_2d(index).T,
-                               (1, self.cardinality.shape[0])) /
-                       np.tile(np.cumprod(
-                           np.concatenate(([1], self.cardinality[:-1]))),
-                               (index.shape[0], 1))) \
-              % np.tile(self.cardinality, (index.shape[0], 1))
-        mat = mat.astype('int')
-=======
         assignments = []
         for ind in index:
             assign = []
@@ -148,7 +135,6 @@
                 assign.insert(0, ind % card)
                 ind = ind/card
             assignments.append(map(int, assign))
->>>>>>> 2c9f942b
         return [[self.variables[key][val] for key, val in
                  zip(self.variables.keys(), values)] for values in assignments]
 
@@ -287,21 +273,12 @@
         cum_cardinality = (np.product(self.cardinality) / np.concatenate(([1], np.cumprod(self.cardinality)))).astype(np.int64, copy=False)
         num_elements = cum_cardinality[0]
         sum_index = [j for i in range(0, num_elements,
-<<<<<<< HEAD
-                                      cum_cardinality[index + 1])
-                     for j in range(i, i + cum_cardinality[index])]
-        marg_factor = np.zeros(num_elements / self.cardinality[index])
-        for i in range(self.cardinality[index]):
-            marg_factor += self.values[np.array(sum_index) +
-                                       i * cum_cardinality[index]]
-=======
                                       cum_cardinality[index])
                      for j in range(i, i+cum_cardinality[index+1])]
         marg_factor = np.zeros(num_elements/self.cardinality[index])
         for i in range(self.cardinality[index]):
             marg_factor += self.values[np.array(sum_index) +
                                        i*cum_cardinality[index+1]]
->>>>>>> 2c9f942b
         return marg_factor
 
     def normalize(self):
@@ -343,17 +320,10 @@
             cum_cardinality = (np.product(self.cardinality) / np.concatenate(([1], np.cumprod(self.cardinality)))).astype(np.int64, copy=False)
             num_elements = cum_cardinality[0]
             index_arr = [j for i in range(0, num_elements,
-<<<<<<< HEAD
-                                          cum_cardinality[index + 1])
-                         for j in range(i, i + cum_cardinality[index])]
-            self.values = self.values[np.array(index_arr)]
-            del (self.variables[var])
-=======
                                           cum_cardinality[index])
                          for j in range(i, i+cum_cardinality[index+1])]
             self.values = self.values[np.array(index_arr) + int(value_index)*cum_cardinality[index+1]]
             del(self.variables[var])
->>>>>>> 2c9f942b
             self.cardinality = np.delete(self.cardinality, index)
 
     def product(self, *factors):
